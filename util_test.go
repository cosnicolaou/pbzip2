// Copyright 2021 Cosmos Nicolaou. All rights reserved.
// Use of this source code is governed by the Apache-2.0
// license that can be found in the LICENSE file.

package pbzip2

import (
	"sync/atomic"

	"github.com/cosnicolaou/pbzip2/internal/bitstream"
	"github.com/cosnicolaou/pbzip2/internal/bzip2"
)

func GetNumDecompressionGoRoutines() int64 {
	return atomic.LoadInt64(&numDecompressionGoRoutines)
}

func SetCustomBlockMagic(magic [6]byte) {
	pretestBlockMagicLookup, firstBlockMagicLookup, secondBlockMagicLookup = bitstream.Init(magic)
	copy(blockMagic[:], magic[:])
<<<<<<< HEAD
	t2 := []byte{magic[0], magic[1], magic[2]}
	for i := 0; i < 8; i++ {
		pretestLookup[t2[1]] = true
		bitstream.ShiftRight(t2)
	}
}

func ResetBlockMagic() {
	pretestLookup, firstBlockMagicLookup, secondBlockMagicLookup = bitstream.Init()
=======
}

func ResetBlockMagic() {
	pretestBlockMagicLookup, firstBlockMagicLookup, secondBlockMagicLookup = bitstream.Init(bzip2.BlockMagic)
>>>>>>> 5fc0c9c7
	copy(blockMagic[:], bzip2.BlockMagic[:])
	copy(eosMagic[:], bzip2.EOSMagic[:])
}<|MERGE_RESOLUTION|>--- conflicted
+++ resolved
@@ -18,22 +18,10 @@
 func SetCustomBlockMagic(magic [6]byte) {
 	pretestBlockMagicLookup, firstBlockMagicLookup, secondBlockMagicLookup = bitstream.Init(magic)
 	copy(blockMagic[:], magic[:])
-<<<<<<< HEAD
-	t2 := []byte{magic[0], magic[1], magic[2]}
-	for i := 0; i < 8; i++ {
-		pretestLookup[t2[1]] = true
-		bitstream.ShiftRight(t2)
-	}
-}
-
-func ResetBlockMagic() {
-	pretestLookup, firstBlockMagicLookup, secondBlockMagicLookup = bitstream.Init()
-=======
 }
 
 func ResetBlockMagic() {
 	pretestBlockMagicLookup, firstBlockMagicLookup, secondBlockMagicLookup = bitstream.Init(bzip2.BlockMagic)
->>>>>>> 5fc0c9c7
 	copy(blockMagic[:], bzip2.BlockMagic[:])
 	copy(eosMagic[:], bzip2.EOSMagic[:])
 }