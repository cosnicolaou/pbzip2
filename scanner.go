--- conflicted
+++ resolved
@@ -36,27 +36,21 @@
 // format.
 var (
 	firstBlockMagicLookup, secondBlockMagicLookup map[uint32]uint8
-<<<<<<< HEAD
-	zero                                          [256]bool
-=======
 	blockMagic                                    [6]byte
 	eosMagic                                      [6]byte
->>>>>>> 377f3dd9
+	zero                                          [256]bool
 )
 
 func init() {
 	firstBlockMagicLookup, secondBlockMagicLookup = bitstream.Init()
-<<<<<<< HEAD
+	copy(blockMagic[:], bzip2.BlockMagic[:])
+	copy(eosMagic[:], bzip2.EOSMagic[:])
+
 	t2 := []byte{bzip2.BlockMagic[0], bzip2.BlockMagic[1], bzip2.BlockMagic[2]}
 	for i := 0; i < 8; i++ {
 		zero[t2[1]] = true
-		bitstream.Shift(t2)
-	}
-
-=======
-	copy(blockMagic[:], bzip2.BlockMagic[:])
-	copy(eosMagic[:], bzip2.EOSMagic[:])
->>>>>>> 377f3dd9
+		bitstream.ShiftRight(t2)
+	}
 }
 
 // Scanner returns runs of entire bz2 blocks. It works by splitting the input
