// Copyright 2011 The Go Authors. All rights reserved.
// Use of this source code is governed by a BSD-style
// license that can be found in the LICENSE file.

// Package bzip2 implements bzip2 decompression.
package bzip2

import (
	"io"
	"math"
)

// There's no RFC for bzip2. I used the Wikipedia page for reference and a lot
// of guessing: https://en.wikipedia.org/wiki/Bzip2
// The source code to pyflate was useful for debugging:
// http://www.paul.sladen.org/projects/pyflate

// A StructuralError is returned when the bzip2 data is found to be
// syntactically invalid.
type StructuralError string

func (s StructuralError) Error() string {
	return "bzip2 data invalid: " + string(s)
}

// A reader decompresses bzip2 compressed data.
type reader struct {
	br           bitReader
	fileCRC      uint32
	blockCRC     crc
	wantBlockCRC uint32
	setupDone    bool // true if we have parsed the bzip2 header.
	blockSize    int  // blockSize in bytes, i.e. 900 * 1000.
	eof          bool
	c            [256]uint // the `C' array for the inverse BWT.
	tt           []uint32  // mirrors the `tt' array in the bzip2 source and contains the P array in the upper 24 bits.
	tPos         uint32    // Index of the next output byte in tt.

	preRLE      []uint32 // contains the RLE data still to be processed.
	preRLEUsed  int      // number of entries of preRLE used.
	lastByte    int      // the last byte value seen.
	byteRepeats uint     // the number of repeats of lastByte seen.
	repeats     uint     // the number of copies of lastByte to output.

	recordStats bool
	stats       Stats
}

// Stats contains the offset and crc information for the decoded stream.
type Stats struct {
	// Offsets are in bits and from the start of the file.
	BlockStartOffsets []uint // Offset of each block in bits.
	EndOfStreamOffset uint   // Offset of the End of Stream marker
	BlockCRCs         []uint32
	StreamCRC         uint32
}

// NewReader returns an io.Reader which decompresses bzip2 data from r.
// If r does not also implement io.ByteReader,
// the decompressor may read more data than necessary from r.
func NewReader(r io.Reader) io.Reader {
	bz2 := new(reader)
	bz2.br = newBitReader(r)
	return bz2
}

// NewReaderWithStats returns a reader that will gather statistics.
func NewReaderWithStats(r io.Reader) io.Reader {
	bz2 := new(reader)
	bz2.recordStats = true
	bz2.br = newBitReader(r)
	return bz2
}

// StreamStats returns any statistics gathered for this stream.
func StreamStats(r io.Reader) Stats {
	if br, ok := r.(*reader); ok {
		return br.stats
	}
	return Stats{}
}

const bzip2FileMagic = 0x425a // "BZ"
const bzip2BlockMagic = 0x314159265359
const bzip2FinalMagic = 0x177245385090

// setup parses the bzip2 header.
func (bz2 *reader) setup(needMagic bool) error {
	br := &bz2.br

	if needMagic {
		magic := br.ReadBits(16)
		if magic != bzip2FileMagic {
			return StructuralError("bad magic value")
		}
	}

	t := br.ReadBits(8)
	if t != 'h' {
		return StructuralError("non-Huffman entropy encoding")
	}

	level := br.ReadBits(8)
	if level < '1' || level > '9' {
		return StructuralError("invalid compression level")
	}

	bz2.fileCRC = 0
	bz2.blockSize = 100 * 1000 * (level - '0')
	if bz2.blockSize > len(bz2.tt) {
		bz2.tt = make([]uint32, bz2.blockSize)
	}
	return nil
}

func (bz2 *reader) Read(buf []byte) (n int, err error) {
	if bz2.eof {
		return 0, io.EOF
	}

	if !bz2.setupDone {
		err = bz2.setup(true)
		brErr := bz2.br.Err()
		if brErr != nil {
			err = brErr
		}
		if err != nil {
			return 0, err
		}
		bz2.setupDone = true
	}

	n, err = bz2.read(buf)
	brErr := bz2.br.Err()
	if brErr != nil {
		err = brErr
	}
	return
}

func (bz2 *reader) readFromBlock(buf []byte) int {
	// bzip2 is a block based compressor, except that it has a run-length
	// preprocessing step. The block based nature means that we can
	// preallocate fixed-size buffers and reuse them. However, the RLE
	// preprocessing would require allocating huge buffers to store the
	// maximum expansion. Thus we process blocks all at once, except for
	// the RLE which we decompress as required.
	n := 0
	for (bz2.repeats > 0 || bz2.preRLEUsed < len(bz2.preRLE)) && n < len(buf) {
		// We have RLE data pending.

		// The run-length encoding works like this:
		// Any sequence of four equal bytes is followed by a length
		// byte which contains the number of repeats of that byte to
		// include. (The number of repeats can be zero.) Because we are
		// decompressing on-demand our state is kept in the reader
		// object.

		if bz2.repeats > 0 {
			buf[n] = byte(bz2.lastByte)
			n++
			bz2.repeats--
			if bz2.repeats == 0 {
				bz2.lastByte = -1
			}
			continue
		}

		bz2.tPos = bz2.preRLE[bz2.tPos]
		b := byte(bz2.tPos)
		bz2.tPos >>= 8
		bz2.preRLEUsed++

		if bz2.byteRepeats == 3 {
			bz2.repeats = uint(b)
			bz2.byteRepeats = 0
			continue
		}

		if bz2.lastByte == int(b) {
			bz2.byteRepeats++
		} else {
			bz2.byteRepeats = 0
		}
		bz2.lastByte = int(b)

		buf[n] = b
		n++
	}

	return n
}

//nolint:gocyclo
func (bz2 *reader) read(buf []byte) (int, error) {
	for {
		n := bz2.readFromBlock(buf)
		if n > 0 || len(buf) == 0 {
			bz2.blockCRC.update(buf[:n])
			return n, nil
		}

		// End of block. Check CRC.
		if bz2.blockCRC.val != bz2.wantBlockCRC {
			bz2.br.err = StructuralError("block checksum mismatch")
			return 0, bz2.br.err
		}
		if bz2.recordStats {
			bz2.stats.BlockCRCs = append(bz2.stats.BlockCRCs, bz2.blockCRC.val)
		}

		// Find next block.
		br := &bz2.br
		switch br.ReadBits64(48) {
		default:
			return 0, StructuralError("bad magic value found")

		case bzip2BlockMagic:
			// Start of block.
			if bz2.recordStats {
				offset := br.bitsUsed() - 48
				bz2.stats.BlockStartOffsets = append(bz2.stats.BlockStartOffsets, offset)
			}
			err := bz2.readBlock()
			if err != nil {
				return 0, err
			}

		case bzip2FinalMagic:
			if bz2.recordStats {
				offset := br.bitsUsed() - 48
				bz2.stats.EndOfStreamOffset = offset
			}
			// Check end-of-file CRC.
			wantFileCRC := uint32(br.ReadBits64(32)) //#nosec G115 -- This is a false positive, since ReadBits was called for 32 bits.

			if br.err != nil {
				return 0, br.err
			}
			if bz2.fileCRC != wantFileCRC {
				br.err = StructuralError("file checksum mismatch")
				return 0, br.err
			}

			if bz2.recordStats {
				bz2.stats.StreamCRC = bz2.fileCRC
			}

			// Skip ahead to byte boundary.
			// Is there a file concatenated to this one?
			// It would start with BZ.
			if br.bits%8 != 0 {
				br.ReadBits(br.bits % 8)
			}
			b, err := br.r.ReadByte()
			if err == io.EOF {
				br.err = io.EOF
				bz2.eof = true
				return 0, io.EOF
			}
			if err != nil {
				br.err = err
				return 0, err
			}
			z, err := br.r.ReadByte()
			if err != nil {
				if err == io.EOF {
					err = io.ErrUnexpectedEOF
				}
				br.err = err
				return 0, err
			}
			if b != 'B' || z != 'Z' {
				return 0, StructuralError("bad magic value in continuation file")
			}
			if err := bz2.setup(false); err != nil {
				return 0, err
			}
		}
	}
}

// readBlock reads a bzip2 block. The magic number should already have been consumed.
//
//nolint:gocyclo
func (bz2 *reader) readBlock() (err error) {
	br := &bz2.br
<<<<<<< HEAD
	bz2.wantBlockCRC = uint32(br.ReadBits64(32)) // skip checksum. TODO: check it if we can figure out what it is.
	bz2.blockCRC = crc{}
=======
	// skip checksum. TODO: check it if we can figure out what it is.
	bz2.wantBlockCRC = uint32(br.ReadBits64(32)) //#nosec G115 -- This is a false positive, i is < math.MaxUint32.
	bz2.blockCRC = 0
>>>>>>> 431811f9
	bz2.fileCRC = (bz2.fileCRC<<1 | bz2.fileCRC>>31) ^ bz2.wantBlockCRC
	randomized := br.ReadBits(1) //#nosec G115 -- This is a false positive, since ReadBits was called for 1 bit.
	if randomized != 0 {
		return StructuralError("deprecated randomized files")
	}
	origPtr := uint(br.ReadBits(24)) //#nosec G115 -- This is a false positive, since ReadBits was called for 24 bits.

	// If not every byte value is used in the block (i.e., it's text) then
	// the symbol set is reduced. The symbols used are stored as a
	// two-level, 16x16 bitmap.
	symbolRangeUsedBitmap := br.ReadBits(16)
	symbolPresent := make([]bool, 256)
	numSymbols := 0
	for symRange := uint(0); symRange < 16; symRange++ {
		if symbolRangeUsedBitmap&(1<<(15-symRange)) != 0 {
			bits := br.ReadBits(16)
			for symbol := uint(0); symbol < 16; symbol++ {
				if bits&(1<<(15-symbol)) != 0 {
					symbolPresent[16*symRange+symbol] = true
					numSymbols++
				}
			}
		}
	}

	if numSymbols == 0 {
		// There must be an EOF symbol.
		return StructuralError("no symbols in input")
	}

	// A block uses between two and six different Huffman trees.
	numHuffmanTrees := br.ReadBits(3)
	if numHuffmanTrees < 2 || numHuffmanTrees > 6 {
		return StructuralError("invalid number of Huffman trees")
	}

	// The Huffman tree can switch every 50 symbols so there's a list of
	// tree indexes telling us which tree to use for each 50 symbol block.
	numSelectors := br.ReadBits(15)
	treeIndexes := make([]uint8, numSelectors)

	// The tree indexes are move-to-front transformed and stored as unary
	// numbers.
	mtfTreeDecoder := newMTFDecoderWithRange(numHuffmanTrees)
	for i := range treeIndexes {
		c := 0
		for {
			inc := br.ReadBits(1)
			if inc == 0 {
				break
			}
			c++
		}
		if c >= numHuffmanTrees {
			return StructuralError("tree index too large")
		}
		treeIndexes[i] = mtfTreeDecoder.Decode(c)
	}

	// The list of symbols for the move-to-front transform is taken from
	// the previously decoded symbol bitmap.
	symbols := make([]byte, numSymbols)
	nextSymbol := 0
	for i := 0; i < 256; i++ {
		if symbolPresent[i] {
			symbols[nextSymbol] = byte(i)
			nextSymbol++
		}
	}
	mtf := newMTFDecoder(symbols)

	numSymbols += 2 // to account for RUNA and RUNB symbols
	huffmanTrees := make([]huffmanTree, numHuffmanTrees)

	// Now we decode the arrays of code-lengths for each tree.
	lengths := make([]uint8, numSymbols)
	for i := range huffmanTrees {
		// The code lengths are delta encoded from a 5-bit base value.
		length := br.ReadBits(5)
		for j := range lengths {
			for {
				if length < 1 || length > 20 {
					return StructuralError("Huffman length out of range")
				}
				if !br.ReadBit() {
					break
				}
				if br.ReadBit() {
					length--
				} else {
					length++
				}
			}
			lengths[j] = uint8(length) //#nosec G115 -- This is a false positive, since ReadBits was called for 5 bits.
		}
		huffmanTrees[i], err = newHuffmanTree(lengths)
		if err != nil {
			return err
		}
	}

	selectorIndex := 1 // the next tree index to use
	if len(treeIndexes) == 0 {
		return StructuralError("no tree selectors given")
	}
	if int(treeIndexes[0]) >= len(huffmanTrees) {
		return StructuralError("tree selector out of range")
	}
	currentHuffmanTree := huffmanTrees[treeIndexes[0]]
	bufIndex := 0 // indexes bz2.buf, the output buffer.
	// The output of the move-to-front transform is run-length encoded and
	// we merge the decoding into the Huffman parsing loop. These two
	// variables accumulate the repeat count. See the Wikipedia page for
	// details.
	repeat := 0
	repeatPower := 0

	// The `C' array (used by the inverse BWT) needs to be zero initialized.
	for i := range bz2.c {
		bz2.c[i] = 0
	}

	decoded := 0 // counts the number of symbols decoded by the current tree.
	for {
		if decoded == 50 {
			if selectorIndex >= numSelectors {
				return StructuralError("insufficient selector indices for number of symbols")
			}
			if int(treeIndexes[selectorIndex]) >= len(huffmanTrees) {
				return StructuralError("tree selector out of range")
			}
			currentHuffmanTree = huffmanTrees[treeIndexes[selectorIndex]]
			selectorIndex++
			decoded = 0
		}

		v := currentHuffmanTree.Decode(br)
		decoded++

		if v < 2 {
			// This is either the RUNA or RUNB symbol.
			if repeat == 0 {
				repeatPower = 1
			}
			repeat += repeatPower << v
			repeatPower <<= 1

			// This limit of 2 million comes from the bzip2 source
			// code. It prevents repeat from overflowing.
			if repeat > 2*1024*1024 {
				return StructuralError("repeat count too large")
			}
			continue
		}

		if repeat > 0 {
			// We have decoded a complete run-length so we need to
			// replicate the last output symbol.
			if repeat > bz2.blockSize-bufIndex {
				return StructuralError("repeats past end of block")
			}
			c := bz2.c[:]
			tt := bz2.tt[bufIndex : bufIndex+repeat]
			bufIndex += repeat
			b := mtf.First()
			c[b] += uint(repeat)
			for i := range tt {
				tt[i] = uint32(b)
			}
			repeat = 0
		}

		if int(v) == numSymbols-1 {
			// This is the EOF symbol. Because it's always at the
			// end of the move-to-front list, and never gets moved
			// to the front, it has this unique value.
			break
		}

		// Since two metasymbols (RUNA and RUNB) have values 0 and 1,
		// one would expect |v-2| to be passed to the MTF decoder.
		// However, the front of the MTF list is never referenced as 0,
		// it's always referenced with a run-length of 1. Thus 0
		// doesn't need to be encoded and we have |v-1| in the next
		// line.
		b := mtf.Decode(int(v - 1))
		if bufIndex >= bz2.blockSize {
			return StructuralError("data exceeds block size")
		}
		bz2.tt[bufIndex] = uint32(b)
		bz2.c[b]++
		bufIndex++
	}

	if bufIndex > math.MaxUint32 {
		return StructuralError("preRLE too large for inverstBWT ")
	}

	//#nosec G115 -- This is a false positive, bufIndex is < math.MaxUint32.
	if origPtr >= uint(bufIndex) {
		return StructuralError("origPtr out of bounds")
	}

	// We have completed the entropy decoding. Now we can perform the
	// inverse BWT and setup the RLE buffer.
	bz2.preRLE = bz2.tt[:bufIndex]
	bz2.preRLEUsed = 0
	bz2.tPos = inverseBWT(bz2.preRLE, origPtr, bz2.c[:])
	bz2.lastByte = -1
	bz2.byteRepeats = 0
	bz2.repeats = 0

	return nil
}

// inverseBWT implements the inverse Burrows-Wheeler transform as described in
// http://www.hpl.hp.com/techreports/Compaq-DEC/SRC-RR-124.pdf, section 4.2.
// In that document, origPtr is called `I' and c is the `C' array after the
// first pass over the data. It's an argument here because we merge the first
// pass with the Huffman decoding.
//
// This also implements the `single array' method from the bzip2 source code
// which leaves the output, still shuffled, in the bottom 8 bits of tt with the
// index of the next byte in the top 24-bits. The index of the first byte is
// returned.
// len(tt) must be less than math.MaxUint32.
func inverseBWT(tt []uint32, origPtr uint, c []uint) uint32 {
	sum := uint(0)
	for i := 0; i < 256; i++ {
		sum += c[i]
		c[i] = sum - c[i]
	}

	for i := range tt {
		b := tt[i] & 0xff
		tt[c[b]] |= uint32(i) << 8 //#nosec G115 -- This is a false positive, i is < math.MaxUint32.
		c[b]++
	}

	return tt[origPtr] >> 8
<<<<<<< HEAD
=======
}

// This is a standard CRC32 like in hash/crc32 except that all the shifts are reversed,
// causing the bits in the input to be processed in the reverse of the usual order.

var crctab [256]uint32

func init() {
	const poly = 0x04C11DB7
	for i := range crctab {
		crc := uint32(i) << 24 //#nosec G115 -- This is a false positive, i is < 256
		for j := 0; j < 8; j++ {
			if crc&0x80000000 != 0 {
				crc = (crc << 1) ^ poly
			} else {
				crc <<= 1
			}
		}
		crctab[i] = crc
	}
}

// updateCRC updates the crc value to incorporate the data in b.
// The initial value is 0.
func updateCRC(val uint32, b []byte) uint32 {
	crc := ^val
	for _, v := range b {
		crc = crctab[byte(crc>>24)^v] ^ (crc << 8)
	}
	return ^crc
>>>>>>> 431811f9
}<|MERGE_RESOLUTION|>--- conflicted
+++ resolved
@@ -285,14 +285,9 @@
 //nolint:gocyclo
 func (bz2 *reader) readBlock() (err error) {
 	br := &bz2.br
-<<<<<<< HEAD
-	bz2.wantBlockCRC = uint32(br.ReadBits64(32)) // skip checksum. TODO: check it if we can figure out what it is.
+  // skip checksum. TODO: check it if we can figure out what it is.
+	bz2.wantBlockCRC = uint32(br.ReadBits64(32)) //#nosec G115 -- This is a false positive, i is < math.MaxUint32.
 	bz2.blockCRC = crc{}
-=======
-	// skip checksum. TODO: check it if we can figure out what it is.
-	bz2.wantBlockCRC = uint32(br.ReadBits64(32)) //#nosec G115 -- This is a false positive, i is < math.MaxUint32.
-	bz2.blockCRC = 0
->>>>>>> 431811f9
 	bz2.fileCRC = (bz2.fileCRC<<1 | bz2.fileCRC>>31) ^ bz2.wantBlockCRC
 	randomized := br.ReadBits(1) //#nosec G115 -- This is a false positive, since ReadBits was called for 1 bit.
 	if randomized != 0 {
@@ -533,37 +528,4 @@
 	}
 
 	return tt[origPtr] >> 8
-<<<<<<< HEAD
-=======
-}
-
-// This is a standard CRC32 like in hash/crc32 except that all the shifts are reversed,
-// causing the bits in the input to be processed in the reverse of the usual order.
-
-var crctab [256]uint32
-
-func init() {
-	const poly = 0x04C11DB7
-	for i := range crctab {
-		crc := uint32(i) << 24 //#nosec G115 -- This is a false positive, i is < 256
-		for j := 0; j < 8; j++ {
-			if crc&0x80000000 != 0 {
-				crc = (crc << 1) ^ poly
-			} else {
-				crc <<= 1
-			}
-		}
-		crctab[i] = crc
-	}
-}
-
-// updateCRC updates the crc value to incorporate the data in b.
-// The initial value is 0.
-func updateCRC(val uint32, b []byte) uint32 {
-	crc := ^val
-	for _, v := range b {
-		crc = crctab[byte(crc>>24)^v] ^ (crc << 8)
-	}
-	return ^crc
->>>>>>> 431811f9
 }